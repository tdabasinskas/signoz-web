--- conflicted
+++ resolved
@@ -2756,7 +2756,6 @@
         ],
       },
       {
-<<<<<<< HEAD
         label: 'From Honeycomb',
         className: 'new-doc',
         type: 'category',
@@ -2782,7 +2781,10 @@
             type: 'doc',
             route: '/docs/migration/migrate-from-honeycomb/alerts',
             label: 'Migrating Alerts',
-=======
+          },
+        ],
+      },
+      {
         label: 'From OpenTelemetry',
         className: 'new-doc',
         type: 'category',
@@ -2798,7 +2800,6 @@
             type: 'doc',
             route: '/docs/migration/migrate-from-opentelemetry/self-hosted',
             label: 'Migrate to Self-Hosted SigNoz',
->>>>>>> dcc3cfec
           },
         ],
       },
