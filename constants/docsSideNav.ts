const docsSideNav = [
  {
    type: 'category',
    label: 'Get Started',
    route: '/docs',
    items: [
      {
        type: 'doc',
        label: 'What is SigNoz?',
        route: '/docs/introduction',
      },
      {
        type: 'category',
        label: 'Installation',
        route: '/docs/install',
        items: [
          {
            type: 'doc',
            route: '/docs/cloud',
            label: 'Setup SigNoz Cloud',
          },
          {
            type: 'category',
            label: 'Self-Host SigNoz',
            // route: '',
            items: [
              {
                type: 'doc',
                label: 'Docker Standalone',
                route: '/docs/install/docker',
              },
              {
                type: 'doc',
                label: 'Docker Swarm',
                route: '/docs/install/docker-swarm',
              },
              {
                type: 'category',
                label: 'Kubernetes',
                route: '/docs/install/kubernetes',
                // link: {
                // type: 'generated-index',
                // title: 'Kubernetes',
                // description: 'Learn how to install SigNoz on Kubernetes with Helm',
                // slug: '/docs/install/kubernetes',
                // },
                items: [
                  {
                    type: 'doc',
                    label: 'Deploying to AWS',
                    route: '/docs/install/kubernetes/aws',
                  },
                  {
                    type: 'doc',
                    label: 'Deploying to GCP',
                    route: '/docs/install/kubernetes/gcp',
                  },
                  {
                    type: 'doc',
                    label: 'Other Platform',
                    route: '/docs/install/kubernetes/others',
                  },
                ],
              },
              {
                type: 'doc',
                label: 'Troubleshooting',
                route: '/docs/install/troubleshooting',
              },
            ],
          },

          {
            type: 'category',
            label: 'Install OTel collector',
            // route: '',
            items: [
              {
                route: '/docs/tutorial/opentelemetry-binary-usage-in-virtual-machine',
                type: 'doc',
                label: 'VM',
              },
              {
                route: '/docs/tutorial/kubernetes-infra-metrics',
                type: 'doc',
                label: 'Kubernetes',
              },
            ],
          },
        ],
      },
    ],
  },
  {
    label: 'SigNoz Features',
    type: 'category',
    items: [
      {
        type: 'doc',
        route: '/docs/product-features/query-builder',
        label: 'Query Builder',
      },
      {
        type: 'doc',
        route: '/docs/product-features/alert-management',
        label: 'Alert Management',
      },
      {
        type: 'doc',
        route: '/docs/product-features/trace-explorer',
        label: 'Trace Explorer',
      },
      {
        type: 'doc',
        route: '/docs/product-features/logs-explorer',
        label: 'Logs Explorer',
      },
      {
        type: 'doc',
        route: '/docs/product-features/saved-view',
        label: 'Saved View',
        className: 'new-doc', // Add this if you want to add a new tag in sidebar
      },
      {
        type: 'doc',
        route: '/docs/product-features/invite-team-member',
        label: 'Invite Team Member',
      },
    ],
  },
  {
    label: 'APM & Distributed Tracing',
    type: 'category',
    // route: '',
    items: [
      {
        type: 'doc',
        route: '/docs/instrumentation/overview',
        label: 'Get Started',
      },
      {
        label: 'Instrument Application',
        type: 'category',
        route: '/docs/instrumentation',
        // link: {
        // type: 'generated-index',
        // title: 'Instrument your Application',
        // description:
        // 'To instrument your applications and send data to SigNoz, follow the instructions in the sections below.',
        // slug: '/docs/instrumentation/index',
        // },
        items: [
          {
            type: 'category',
            label: 'Python',
            route: '/docs/instrumentation/python',
            // link: {
            // type: 'doc',
            // route: '/docs/instrumentation/python',
            // title: 'Python',
            // description: 'Learn how to instrument Python applications with OpenTelemetry',
            // slug: 'instrumentation/python',
            // },
            items: [
              {
                type: 'doc',
                route: '/docs/instrumentation/django',
                label: 'Django OpenTelemetry Instrumentation',
              },
              {
                type: 'doc',
                route: '/docs/instrumentation/fastapi',
                label: 'FastAPI OpenTelemetry Instrumentation',
              },
              {
                type: 'doc',
                route: '/docs/instrumentation/flask',
                label: 'Flask OpenTelemetry Instrumentation',
              },
              {
                type: 'doc',
                route: '/docs/instrumentation/falcon',
                label: 'Falcon OpenTelemetry Instrumentation',
              },
              {
                type: 'doc',
<<<<<<< HEAD
                route: '/docs/instrumentation/celery',
                label: 'Celery Worker OpenTelemetry Setup',
=======
                route: '/docs/instrumentation/hypercorn-unicorn-support',
                label: 'Hypercorn/Unicorn OpenTelemetry Instrumentation',
>>>>>>> 18f356cc
              },
            ],
          },
          {
            type: 'category',
            label: 'Java',
            route: '/docs/instrumentation/java',
            // link: {
            // type: 'doc',
            // route: '/docs/instrumentation/java',
            // title: 'Python',
            // description: 'Learn how to instrument Python applications with OpenTelemetry',
            // slug: 'instrumentation/python',
            // },
            items: [
              {
                type: 'doc',
                route: '/docs/instrumentation/springboot',
                label: 'Spring Boot OpenTelemetry Instrumentation',
              },
              {
                type: 'doc',
                route: '/docs/instrumentation/tomcat',
                label: 'Tomcat OpenTelemetry Instrumentation',
              },
              {
                type: 'doc',
                route: '/docs/instrumentation/jboss',
                label: 'JBoss OpenTelemetry Instrumentation',
              },
            ],
          },
          {
            type: 'category',
            label: 'Javascript',
            route: '/docs/instrumentation/javascript',
            // link: {
            // type: 'doc',
            // route: '/docs/instrumentation/javascript',
            // title: 'Python',
            // description: 'Learn how to instrument Python applications with OpenTelemetry',
            // slug: 'instrumentation/python',
            // },
            items: [
              {
                type: 'doc',
                route: '/docs/instrumentation/express',
                label: 'Express OpenTelemetry Instrumentation',
              },
              {
                type: 'doc',
                route: '/docs/instrumentation/nestjs',
                label: 'Nestjs OpenTelemetry Instrumentation',
              },
              {
                type: 'doc',
                route: '/docs/instrumentation/angular',
                label: 'Angular OpenTelemetry Instrumentation',
              },
            ],
          },
          {
            type: 'doc',
            label: 'Golang',
            route: '/docs/instrumentation/golang',
          },
          {
            type: 'doc',
            label: 'PHP',
            route: '/docs/instrumentation/php',
          },
          {
            type: 'doc',
            label: '.NET',
            route: '/docs/instrumentation/dotnet',
          },
          {
            type: 'doc',
            label: 'Ruby on Rails',
            route: '/docs/instrumentation/ruby-on-rails',
          },
          {
            type: 'doc',
            label: 'Elixir',
            route: '/docs/instrumentation/elixir',
          },
          {
            type: 'doc',
            label: 'Rust',
            route: '/docs/instrumentation/rust',
          },
          {
            type: 'doc',
            label: 'Swift',
            route: '/docs/instrumentation/swift',
          },
        ],
      },
      {
        type: 'category',
        label: 'APM Product Overview',
        // route: '',
        items: [
          {
            type: 'doc',
            label: 'View Services',
            route: '/docs/userguide/metrics',
          },
          {
            type: 'category',
            label: 'View Traces',
            route: '/docs/userguide/traces',
            // link: {
            // type: 'doc',
            // },
            items: [
              {
                type: 'doc',
                label: 'Span Details',
                route: '/docs/userguide/span-details',
              },
            ],
          },
          {
            type: 'doc',
            label: 'Service Map',
            route: '/docs/userguide/service-map',
          },
        ],
      },
      {
        type: 'category',
        label: 'Trace API',
        // route: '',
        items: [
          {
            type: 'doc',
            route: '/docs/traces-management/trace-api/overview',
            label: 'Overview',
          },
          {
            type: 'doc',
            route: '/docs/traces-management/trace-api/payload-model',
            label: 'Payload Model',
          },
          {
            type: 'doc',
            route: '/docs/traces-management/trace-api/search-traces',
            label: 'Search Traces',
          },
          {
            type: 'doc',
            route: '/docs/traces-management/trace-api/aggregate-traces',
            label: 'Aggregate Traces',
          },
        ],
      },
      {
        type: 'category',
        label: 'Tutorials',
        // route: '',
        items: [
          {
            type: 'doc',
            label: 'ClickHouse Queries for Traces',
            route: '/docs/userguide/writing-clickhouse-traces-query',
          },
          {
            type: 'doc',
            route: '/docs/application-monitoring/api-monitoring',
            label: 'API Monitoring',
          },
          {
            type: 'doc',
            route: '/docs/traces-management/guides/apm-metrics',
            label: 'APM Metrics',
          },
          {
            type: 'doc',
            route: '/docs/traces-management/guides/drop-spans',
            label: 'Control Traces Volume',
          },
        ],
      },
      {
        type: 'doc',
        route: '/docs/instrumentation/troubleshoot-instrumentation',
        label: 'Troubleshooting',
      },
    ],
  },
  {
    label: 'Infrastructure Monitoring',
    type: 'category',
    // route: '',
    items: [
      {
        type: 'doc',
        route: '/docs/userguide/send-metrics-cloud',
        label: 'Send Metrics to SigNoz Cloud',
      },
      {
        type: 'doc',
        route: '/docs/userguide/send-metrics',
        label: 'Send Metrics (Self Hosted)',
      },
      {
        type: 'doc',
        route: '/docs/userguide/drop-metrics',
        label: 'Drop Metrics',
      },
      {
        type: 'doc',
        route: '/docs/userguide/navigate-user-interface',
        label: 'Navigate the User Interface',
      },
      {
        type: 'doc',
        route: '/docs/userguide/hostmetrics',
        label: 'Hostmetrics Dashboard',
      },
      {
        type: 'doc',
        route: '/docs/userguide/collecting-ecs-logs-and-metrics',
        label: 'ECS Infra Metrics & Logs',
      },
      {
        type: 'doc',
        route: '/docs/userguide/collecting-ecs-sidecar-infra',
        label: 'ECS Infra Sidecar',
      },
    ],
  },
  {
    label: 'Logs Management',
    type: 'category',
    // route: '',
    items: [
      {
        type: 'doc',
        route: '/docs/userguide/logs',
        label: 'Get Started',
      },
      {
        type: 'category',
        label: 'Send Logs to SigNoz',
        items: [
          {
            type: 'doc',
            route: '/docs/userguide/collect_kubernetes_pod_logs',
            label: 'Kubernetes pod logs',
          },
          {
            type: 'doc',
            route: '/docs/userguide/collect_docker_logs',
            label: 'Docker logs',
          },
          {
            type: 'doc',
            route: '/docs/userguide/heroku_logs_to_signoz',
            label: 'Heroku logs',
          },
          {
            type: 'doc',
            route: '/docs/userguide/vercel_logs_to_signoz',
            label: 'Vercel logs',
          },
          {
            type: 'doc',
            route: '/docs/userguide/send-logs-http',
            label: 'HTTP logs',
          },
          {
            type: 'doc',
            route: '/docs/userguide/collecting_syslogs',
            label: 'Syslogs',
          },
          {
            type: 'category',
            label: 'Application Logs',
            items: [
              {
                type: 'doc',
                route: '/docs/userguide/collect_logs_from_file',
                label: 'From Log File',
              },
              {
                type: 'doc',
                route: '/docs/userguide/python-logs-auto-instrumentation',
                label: 'Python Logs Auto-Instrumentation',
              },
              {
                type: 'doc',
                route: '/docs/userguide/collecting_application_logs_otel_sdk_python',
                label: 'Using OTel Python SDK',
              },
              {
                type: 'doc',
                route: '/docs/userguide/collecting_application_logs_otel_sdk_java',
                label: 'Using OTel Java SDK',
              },
            ],
          },
          {
            type: 'doc',
            route: '/docs/userguide/collecting_nodejs_winston_logs',
            label: 'NodeJS Winston logs',
          },
          {
            type: 'doc',
            route: '/docs/userguide/send-cloudwatch-logs-to-signoz',
            label: 'Cloudwatch logs',
          },
          {
            type: 'category',
            label: 'Existing Collectors to SigNoz',
            items: [
              {
                type: 'doc',
                route: '/docs/userguide/fluentbit_to_signoz',
                label: 'FluentBit to SigNoz',
              },
              {
                type: 'doc',
                route: '/docs/userguide/fluentd_to_signoz',
                label: 'FluentD to SigNoz',
              },
              {
                type: 'doc',
                route: '/docs/userguide/logstash_to_signoz',
                label: 'Logstash to SigNoz',
              },
            ],
          },
          {
            type: 'doc',
            route: '/docs/logs-management/send-logs/collect-tomcat-access-and-garbage-collector-logs',
            label: 'Tomcat',
          },
        ],
      },
      {
        type: 'category',
        label: 'Preprocess Logs',
        route: '/docs/logs-pipelines/introduction',
        // link: {
        // type: 'doc',
        // },
        items: [
          {
            type: 'doc',
            route: '/docs/logs-pipelines/concepts',
            label: 'Concepts',
          },
          {
            type: 'doc',
            route: '/docs/logs-pipelines/processors',
            label: 'Log Processors',
          },
          {
            type: 'category',
            label: 'Guides',
            route: '/docs/category/guides',
            // link: {
            // type: 'generated-index',
            // title: 'Logs Pipeline Guides',
            // description:
            // 'See these guides for detailed walkthroughs on creating Log Pipelines for specific purposes.',
            // },
            items: [
              {
                type: 'doc',
                route: '/docs/logs-pipelines/guides/json',
                label: 'Parse JSON logs',
              },
              {
                type: 'doc',
                route: '/docs/logs-pipelines/guides/trace',
                label: 'Parse Trace Information',
              },
            ],
          },
        ],
      },
      {
        type: 'category',
        label: 'Features',
        // route: '',
        items: [
          {
            type: 'doc',
            route: '/docs/userguide/logs_fields',
            label: 'Fields in Logs',
          },
          {
            type: 'doc',
            route: '/docs/userguide/logs_query_builder',
            label: 'Logs Query Builder',
          },
        ],
      },
      {
        type: 'doc',
        route: '/docs/userguide/logs_clickhouse_queries',
        label: 'ClickHouse Queries for Logs',
      },
      {
        type: 'category',
        label: 'Logs API',
        // route: '',
        items: [
          {
            type: 'doc',
            route: '/docs/logs-management/logs-api/overview',
            label: 'Overview',
          },
          {
            type: 'doc',
            route: '/docs/logs-management/logs-api/payload-model',
            label: 'Payload Model',
          },
          {
            type: 'doc',
            route: '/docs/logs-management/logs-api/search-logs',
            label: 'Search Logs',
          },
          {
            type: 'doc',
            route: '/docs/logs-management/logs-api/aggregate-logs',
            label: 'Aggregate Logs',
          },
          {
            type: 'doc',
            route: '/docs/logs-management/logs-api/logs-url-for-explorer-page',
            label: 'Logs URL for Explorer',
          },
        ],
      },
      {
        type: 'doc',
        route: '/docs/userguide/logs_troubleshooting',
        label: 'Troubleshooting',
      },
      {
        type: 'doc',
        route: '/docs/logs-management/guides/drop-logs',
        label: 'Guide to drop logs',
      },
    ],
  },
  {
    label: 'Metrics',
    type: 'category',
    items: [
      {
        type: 'doc',
        route: '/docs/metrics-management/types-and-aggregation',
        label: 'Types and Aggregation',
      },
    ],
  },
  {
    label: 'Dashboards & Querying',
    type: 'category',
    // route: '',
    items: [
      {
        type: 'doc',
        route: '/docs/userguide/manage-dashboards',
        label: 'Manage Dashboards',
      },
      {
        type: 'doc',
        route: '/docs/userguide/manage-panels',
        label: 'Manage Panels',
      },
      {
        type: 'category',
        route: '/docs/dashboards/panel-types',
        label: 'Panel Types',
        items: [
          {
            type: 'doc',
            route: '/docs/dashboards/panel-types/bar',
            label: 'Bar Chart',
          },
          {
            type: 'doc',
            route: '/docs/dashboards/panel-types/histogram',
            label: 'Histogram',
          },
          {
            type: 'doc',
            route: '/docs/dashboards/panel-types/list',
            label: 'List',
          },
          {
            type: 'doc',
            route: '/docs/dashboards/panel-types/pie',
            label: 'Pie',
          },
          {
            type: 'doc',
            route: '/docs/dashboards/panel-types/table',
            label: 'Table',
          },
          {
            type: 'doc',
            route: '/docs/dashboards/panel-types/timeseries',
            label: 'Timeseries',
          },
          {
            type: 'doc',
            route: '/docs/dashboards/panel-types/value',
            label: 'Value',
          },
        ],
      },
      {
        type: 'doc',
        route: '/docs/userguide/manage-variables',
        label: 'Manage Variables',
      },
      {
        type: 'doc',
        route: '/docs/userguide/create-a-custom-query',
        label: 'Create a Custom Query',
      },
      {
        type: 'doc',
        route: '/docs/userguide/query-builder',
        label: 'Query Builder',
      },
      {
        type: 'doc',
        route: '/docs/userguide/write-a-metrics-clickhouse-query',
        label: 'ClickHouse Query for Metrics',
      },
    ],
  },
  {
    label: 'Alerts',
    type: 'category',
    route: '/docs/alerts',
    // link: {
    //   type: 'generated-index',
    //   title: 'Alert Management in SigNoz',
    //   description:
    //     'This documentation helps you in understanding the Alerts feature in SigNoz and how you can create different types of alerts.',
    //   slug: '/docs/alerts',
    // },
    items: [
      {
        type: 'doc',
        route: '/docs/userguide/alerts-management',
        label: 'Alert Management',
      },
      // {
      //   type: 'doc',
      //   route: 'product-features/alerts/alerts-notification-channel',
      //   label: 'Notification Channel',
      // },
      {
        label: 'Setup Alerts Notification',
        type: 'category',
        route: '/docs/setup-alerts-notification',
        // link: {
        //   type: 'generated-index',
        //   title: 'Setup Alerts Notifications Channel',
        //   description:
        //     'You can setup notification channel for sending the generated alerts to other applications. Currently, the following channels are supported.',
        //   slug: '/docs/setup-alerts-notification',
        // type: "doc",
        // route: "product-features/alerts/alerts-notification-channel",
        // },
        items: [
          {
            type: 'doc',
            route: '/docs/alerts-management/notification-channel/slack',
            label: 'Slack',
          },
          {
            type: 'doc',
            route: '/docs/alerts-management/notification-channel/webhook',
            label: 'Webhook',
          },
          {
            type: 'doc',
            route: '/docs/alerts-management/notification-channel/pagerduty',
            label: 'PagerDuty',
          },
          {
            type: 'doc',
            route: '/docs/alerts-management/notification-channel/opsgenie',
            label: 'Opsgenie',
          },
          {
            type: 'doc',
            route: '/docs/alerts-management/notification-channel/ms-teams',
            label: 'MS Teams',
          },
          {
            type: 'doc',
            route: '/docs/alerts-management/notification-channel/email',
            label: 'Email',
          },
        ],
      },
      {
        type: 'doc',
        route: '/docs/alerts-management/metrics-based-alerts',
        label: 'Metrics based Alert',
      },
      {
        type: 'doc',
        route: '/docs/alerts-management/log-based-alerts',
        label: 'Log based Alert',
      },
      {
        type: 'doc',
        route: '/docs/alerts-management/trace-based-alerts',
        label: 'Trace based Alert',
      },
      {
        type: 'doc',
        route: '/docs/alerts-management/exceptions-based-alerts',
        label: 'Exceptions based Alert',
      },
    ],
  },
  {
    type: 'doc',
    route: '/docs/monitor-http-endpoints',
    label: 'Monitor HTTP Endpoints',
  },
  {
    type: 'doc',
    route: '/docs/userguide/exceptions',
    label: 'Monitroing Exceptions',
  },
  {
    label: 'Security & Compliance',
    type: 'category',
    // route: '',
    items: [
      //     'userguide/overview',
      {
        type: 'doc',
        route: '/docs/userguide/authentication',
        label: 'Authentication',
      },
      {
        type: 'doc',
        route: '/docs/userguide/sso-authentication',
        label: 'SSO & SAML',
      },
      {
        type: 'doc',
        route: '/docs/userguide/retention-period',
        label: 'Retention Period',
      },
      {
        type: 'doc',
        route: '/docs/userguide/otlp-http-enable-cors',
        label: 'CORS in OTLP HTTP Receiver',
      },
    ],
  },
  {
    label: 'Tutorials',
    type: 'category',
    route: '/docs/tutorials',
    // link: {
    // type: 'generated-index',
    // title: 'Tutorials',
    // description:
    // 'SigNoz tutorials are step-by-step training exercises that guide you through monitoring your applications and infrastructure.',
    // route: '/docs/tutorial/tutorials',
    // },
    items: [
      {
        type: 'doc',
        route: '/docs/tutorial/jvm-metrics',
        label: 'Spring Boot JVM Metrics',
      },
      {
        type: 'doc',
        route: '/docs/tutorial/jmx-metrics',
        label: 'JMX Metrics',
      },
      {
        type: 'doc',
        route: '/docs/tutorial/mongodb-metrics',
        label: 'MongoDB Metrics',
      },
      {
        type: 'doc',
        route: '/docs/tutorial/instrumenting-angular-frontend',
        label: 'Instrumenting Angular Frontend Web App',
      },
      {
        type: 'doc',
        route: '/docs/tutorial/s3-integration-iam-role-eks',
        label: 'S3 Integration With AWS IAM role in EKS',
      },
      {
        type: 'doc',
        route: '/docs/tutorial/oci-bucket-cold-storage-integration',
        label: 'OCI Bucket Cold Storage Integration',
      },
      {
        type: 'doc',
        route: '/docs/tutorial/opentelemetry-operator-usage',
        label: 'OpenTelemetry Operator Usage',
      },
      {
        type: 'doc',
        route: '/docs/tutorial/setting-up-tls-for-signoz',
        label: 'Secure SigNoz in Kubernetes using Ingress-NGINX and Cert-Manager',
      },
      {
        type: 'doc',
        route: '/docs/tutorial/setting-up-sso-saml-with-keycloak',
        label: 'Setting Up SSO SAML 2.0 With Keycloak',
      },
      {
        type: 'doc',
        route: '/docs/tutorial/writing-clickhouse-queries-in-dashboard',
        label: 'ClickHouse queries for building dashboards and alerts',
      },
      {
        type: 'doc',
        route: '/docs/tutorial/traefik-observability',
        label: 'Traefik Observability',
      },
      {
        type: 'doc',
        route: '/docs/tutorial/infinite-retention-aws-s3',
        label: 'Infinite Retention using AWS S3',
      },
    ],
  },
  {
    label: 'AWS Monitoring',
    type: 'category',
    // route: '',
    items: [
      //'aws/getting-started',
      {
        type: 'category',
        label: 'EC2',
        route: '/docs/ec2-monitoring',
        // link: {
        // type: 'generated-index',
        // title: 'EC2 Monitoring',
        // slug: '/docs/ec2-monitoring',
        // },
        items: [
          {
            type: 'doc',
            route: '/docs/aws-monitoring/ec2-logs',
            label: 'Application/Server logs',
          },
          {
            type: 'doc',
            route: '/docs/aws-monitoring/ec2-infra-metrics',
            label: 'Infrastructure Metrics',
          },
        ],
      },
      {
        type: 'category',
        label: 'ECS',
        route: '/docs/ecs-monitoring',
        // link: {
        // type: 'generated-index',
        // title: 'ECS Monitoring',
        // slug: '/docs/ecs-monitoring',
        // },
        items: [
          {
            type: 'doc',
            route: '/docs/aws-monitoring/ecs-ec2-external',
            label: 'EC2/External',
          },
          {
            type: 'doc',
            route: '/docs/aws-monitoring/ecs-fargate',
            label: 'Fargate',
          },
        ],
      },
      {
        type: 'doc',
        route: '/docs/aws-monitoring/elb-logs',
        label: 'ELB',
      },
      {
        type: 'doc',
        route: '/docs/aws-monitoring/vpc-logs',
        label: 'VPC',
      },
      {
        type: 'doc',
        route: '/docs/aws-monitoring/rds-logs',
        label: 'RDS',
      },
      {
        type: 'doc',
        route: '/docs/aws-monitoring/lambda-logs',
        label: 'AWS Lambda',
      },
    ],
  },
  {
    label: 'Azure Monitoring',
    type: 'category',
    className: 'new-doc',
    // route: '',
    items: [
      {
        type: 'category',
        label: 'Bootstrapping',
        route: '/docs/azure-monitoring/bootstrapping',
        // link: {
        // type: 'generated-index',
        // title: 'EC2 Monitoring',
        // slug: '/docs/ec2-monitoring',
        // },
        items: [
          {
            type: 'doc',
            route: '/docs/azure-monitoring/bootstrapping/strategy',
            label: 'Strategy',
          },
          {
            type: 'doc',
            route: '/docs/azure-monitoring/bootstrapping/collector-setup',
            label: 'Central Collector Setup',
          },
          {
            type: 'doc',
            route: '/docs/azure-monitoring/bootstrapping/data-ingestion',
            label: 'EventHub Streaming Ingestion',
          },
        ],
      },
      {
        type: 'category',
        label: 'Virtual Machines',
        route: '/docs/azure-monitoring/virtual-machines',
        // link: {
        // type: 'generated-index',
        // title: 'ECS Monitoring',
        // slug: '/docs/ecs-monitoring',
        // },
        items: [
          {
            type: 'doc',
            route: '/docs/azure-monitoring/virtual-machines/vm-metrics',
            label: 'VM Host Metrics & Logging',
          },
        ],
      },
      {
        type: 'category',
        label: 'App Service',
        route: '/docs/azure-monitoring/app-service',
        items: [
          {
            type: 'doc',
            route: '/docs/azure-monitoring/app-service/metrics',
            label: 'Metrics',
          },
          {
            type: 'doc',
            route: '/docs/azure-monitoring/app-service/logging',
            label: 'Logging',
          },
          {
            type: 'doc',
            route: '/docs/azure-monitoring/app-service/tracing',
            label: 'APM & Tracing',
          },
        ],
      },
      {
        type: 'doc',
        route: '/docs/azure-monitoring/aks',
        label: 'AKS',
      },
      {
        type: 'category',
        label: 'Azure Container Apps',
        route: '/docs/azure-monitoring/az-container-app',
        items: [
          {
            type: 'doc',
            route: '/docs/azure-monitoring/az-container-apps/logging',
            label: 'Logging',
          },
          {
            type: 'doc',
            route: '/docs/azure-monitoring/az-container-apps/metrics',
            label: 'Metrics',
          },
          {
            type: 'doc',
            route: '/docs/azure-monitoring/az-container-apps/tracing',
            label: 'APM & Tracing ',
          },
        ],
      },
      {
        type: 'category',
        label: 'Azure Functions',
        route: '/docs/azure-monitoring/az-fns',
        items: [
          {
            type: 'doc',
            route: '/docs/azure-monitoring/az-fns/metrics',
            label: 'Metrics',
          },
          {
            type: 'doc',
            route: '/docs/azure-monitoring/az-fns/logging',
            label: 'Logging',
          },
          {
            type: 'doc',
            route: '/docs/azure-monitoring/az-fns/tracing',
            label: 'APM & Tracing ',
          },
        ],
      },
      {
        type: 'doc',
        route: '/docs/azure-monitoring/db-metrics',
        label: 'SQL Database Metrics',
      },
      {
        type: 'category',
        label: 'Azure Blog Storage',
        route: '/docs/azure-monitoring/az-blob-storage',
        items: [
          {
            type: 'doc',
            route: '/docs/azure-monitoring/az-blob-storage/metrics',
            label: 'Metrics',
          },
          {
            type: 'doc',
            route: '/docs/azure-monitoring/az-blob-storage/logging',
            label: 'Logging',
          },
        ],
      },
    ],
  },
  {
    type: 'category',
    label: 'Operate Self-Hosted SigNoz',
    route: '/docs/operate',
    // link: {
    // type: 'generated-index',
    // title: 'Operate',
    // description:
    // 'The following sections provide an overview of the activities that are required to successfully operate SigNoz. Based on your environment, proceed to one of the sections below.',
    // slug: '/docs/operate',
    // },
    items: [
      {
        type: 'doc',
        route: '/docs/operate/configuration',
        label: 'Configuration',
      },
      {
        type: 'doc',
        route: '/docs/operate/docker-standalone',
        label: 'Docker Standalone',
      },
      {
        type: 'doc',
        route: '/docs/operate/docker-swarm',
        label: 'Docker Swarm',
      },
      {
        type: 'doc',
        route: '/docs/operate/kubernetes',
        label: 'Kubernetes',
      },
      {
        type: 'category',
        label: 'Migration Guides',
        route: '/docs/operate/migration',
        // link: {
        // type: 'generated-index',
        // title: 'Migration Guides',
        // description:
        // 'The following sections provide instructions to migrate SigNoz components across newer versions. You need to run these migration scripts step by step. For example if you are currently on `0.8.2` and want to migrate to `0.10.0` - you need to run migration script for `0.9` first and then `0.10`',
        // slug: '/docs/operate/migration/migration',
        // },
        items: [
          {
            type: 'doc',
            route: '/docs/operate/migration/upgrade-0.45',
            label: 'Upgrade to v0.45',
          },
          {
            type: 'doc',
            route: '/docs/operate/migration/upgrade-0.38',
            label: 'Upgrade to v0.38',
          },
          {
            type: 'doc',
            route: '/docs/operate/migration/upgrade-0.36',
            label: 'Upgrade to v0.36',
          },
          {
            type: 'doc',
            route: '/docs/operate/migration/upgrade-0.27',
            label: 'Upgrade to v0.27',
          },
          {
            type: 'doc',
            route: '/docs/operate/migration/upgrade-0.23',
            label: 'Upgrade to v0.23',
          },
          {
            type: 'doc',
            route: '/docs/operate/migration/upgrade-0.19',
            label: 'Upgrade to v0.19',
          },
          {
            type: 'doc',
            route: '/docs/operate/migration/upgrade-0.12',
            label: 'Upgrade to v0.12',
          },
          {
            type: 'doc',
            route: '/docs/operate/migration/upgrade-0.10',
            label: 'Upgrade to v0.10',
          },
          {
            type: 'doc',
            route: '/docs/operate/migration/upgrade-0.9',
            label: 'Upgrade to v0.9',
          },
          {
            type: 'doc',
            route: '/docs/operate/migration/upgrade-0.8.1',
            label: 'Upgrade to v0.8.1',
          },
          {
            type: 'doc',
            route: '/docs/operate/migration/upgrade-0.8.0',
            label: 'Upgrade to v0.8.0',
          },
        ],
      },
      {
        type: 'category',
        label: 'ClickHouse',
        route: '/docs/operate/clickhouse',
        // link: {
        // type: 'generated-index',
        // title: 'ClickHouse',
        // description:
        // 'The following sections provide instructions to operate ClickHouse. Based on your environment, proceed to one of the sections below.',
        // slug: '/operate/clickhouse/clickhouse',
        // },
        items: [
          {
            type: 'doc',
            route: '/docs/operate/clickhouse/increase-clickhouse-pv',
            label: 'Increase ClickHouse PV',
          },
          {
            type: 'doc',
            route: '/docs/operate/clickhouse/connect-to-clickhouse',
            label: 'Connect to ClickHouse',
          },
          {
            type: 'doc',
            route: '/docs/operate/clickhouse/distributed-clickhouse',
            label: 'Distributed ClickHouse',
          },
          {
            type: 'doc',
            route: '/docs/operate/clickhouse/external-clickhouse',
            label: 'External ClickHouse',
          },
        ],
      },
      {
        type: 'category',
        label: 'Query Service',
        route: '/docs/operate/query-service',
        // link: {
        // type: 'generated-index',
        // title: 'Query Service',
        // description:
        // 'The following sections provide instructions to operate Query Service. You can proceed to one of the sections below.',
        // slug: '/docs/operate/query-service',
        // },
        items: [
          {
            type: 'doc',
            route: '/docs/operate/query-service/reset-admin-password',
            label: 'Reset Admin Password',
          },
          {
            type: 'doc',
            route: '/docs/operate/query-service/user-invitation-smtp',
            label: 'Enable SMTP for User Invitations',
          },
        ],
      },
      {
        type: 'doc',
        route: '/docs/operate/feature-flags/',
        label: 'Feature Flags',
      },
      {
        type: 'doc',
        route: '/docs/production-readiness',
        label: 'Best Practices for Production',
      },
    ],
  },
  {
    type: 'category',
    label: 'About SigNoz',
    items: [
      {
        route: '/docs/architecture',
        label: 'Technical Architecture',
        type: 'doc',
      },
      {
        route: '/docs/contributing',
        label: 'Contributing Guidelines',
        type: 'doc',
      },
      {
        route: '/docs/roadmap',
        label: 'Product Roadmap',
        type: 'doc',
      },
      // 'about-signoz/architecture',
      // 'about-signoz/contributing',
      // 'about-signoz/roadmap',
    ],
  },
  {
    route: '/docs/community/llm-monitoring',
    label: 'LLM Monitoring',
    type: 'doc',
    className: 'new-doc',
  },
  {
    label: 'Community',
    type: 'category',
    items: [
      {
        route: '/docs/community/community-integrations',
        type: 'doc',
        label: 'Community Integrations',
      },
      {
        label: 'Community Channels',
        route: '/docs/community',
        type: 'doc',
      },
    ],
  },

  {
    label: 'Troubleshooting',
    type: 'category',
    route: '/docs/faqs',
    // link: {
    // type: 'generated-index',
    // title: 'Frequently Asked Questions',
    // description:
    // 'Find the most commonly questions about SigNoz Installation, Instrumentation, Features, Troubleshooting, and Contributing here:',
    // slug: '/docs/faqs/faq',
    // },
    items: [
      {
        label: 'SigNoz Cloud',
        type: 'category',
          items: [{
            type: 'doc',
            route: '/docs/troubleshooting/signoz-cloud/general-troubleshooting',
            label: 'General Troubleshooting',
          },
          {
            type: 'doc',
            route: '/docs/troubleshooting/signoz-cloud/traces-troubleshooting',
            label: 'Traces Troubleshooting',
          },
          {
            type: 'doc',
            route: '/docs/troubleshooting/signoz-cloud/logs-troubleshooting',
            label: 'Logs Troubleshooting',
          },
          {
            type: 'doc',
            route: '/docs/troubleshooting/signoz-cloud/metrics-troubleshooting',
            label: 'Metrics Troubleshooting',
          },
        ],
      },
    ],
  },
  {
    label: 'FAQ',
    type: 'category',
    route: '/docs/faqs',
    // link: {
    // type: 'generated-index',
    // title: 'Frequently Asked Questions',
    // description:
    // 'Find the most commonly questions about SigNoz Installation, Instrumentation, Features, Troubleshooting, and Contributing here:',
    // slug: '/docs/faqs/faq',
    // },
    items: [
      {
        type: 'doc',
        route: '/docs/faqs/product',
        label: 'Product - FAQs',
      },
      {
        type: 'doc',
        route: '/docs/faqs/troubleshooting',
        label: 'Troubleshooting - FAQs',
      },
      {
        type: 'doc',
        route: '/docs/faqs/instrumentation',
        label: 'Instrumentation - FAQs',
      },
      {
        type: 'doc',
        route: '/docs/faqs/installation',
        label: 'Installation - FAQs',
      },
    ],
  },
  {
    label: 'Others',
    type: 'category',
    items: [
      {
        type: 'doc',
        route: '/docs/telemetry',
        label: 'Telemetry',
      },
    ],
  },
]

export default docsSideNav<|MERGE_RESOLUTION|>--- conflicted
+++ resolved
@@ -184,13 +184,13 @@
               },
               {
                 type: 'doc',
-<<<<<<< HEAD
+                route: '/docs/instrumentation/hypercorn-unicorn-support',
+                label: 'Hypercorn/Unicorn OpenTelemetry Instrumentation',
+              },
+              {
+                type: 'doc',
                 route: '/docs/instrumentation/celery',
                 label: 'Celery Worker OpenTelemetry Setup',
-=======
-                route: '/docs/instrumentation/hypercorn-unicorn-support',
-                label: 'Hypercorn/Unicorn OpenTelemetry Instrumentation',
->>>>>>> 18f356cc
               },
             ],
           },
